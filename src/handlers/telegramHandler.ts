<<<<<<< HEAD
import { Context } from "hono";
import { TelegramMessage, TelegramUpdate } from "../types/telegram";
import { trackMessage } from "../utils/db-helpers";
import {
  fetchRecentMessages,
  recordTelegramChannelMessage,
  sendTelegramMessage,
  sendTelegramChatAction,
} from "../utils/telegram-helpers";
/**
 * Convert common Markdown formatting to HTML for Telegram
 * The reason : sometime AI will send markdown formatting and we need to convert it to HTML to allow it to be displayed correctly.
 *
 * @param text - Text with potential Markdown formatting
 * @returns Text with HTML formatting
 */
function convertMarkdownToHTML(text: string): string {
  try {
    // Convert **bold** and __bold__ to <b>bold</b>
    text = text.replace(/\*\*(.*?)\*\*/g, "<b>$1</b>");
    text = text.replace(/__(.*?)__/g, "<b>$1</b>");

    // Convert *italic* and _italic_ to <i>italic</i>
    text = text.replace(/\*(.*?)\*/g, "<i>$1</i>");
    text = text.replace(/_(.*?)_/g, "<i>$1</i>");

    // Convert `code` to <code>code</code>
    text = text.replace(/`(.*?)`/g, "<code>$1</code>");

    // Convert ```code blocks``` to <pre>code</pre>
    text = text.replace(/```([\s\S]*?)```/g, "<pre>$1</pre>");

    // Convert ~~strikethrough~~ to <s>strikethrough</s>
    text = text.replace(/~~(.*?)~~/g, "<s>$1</s>");

    return text;
  } catch (error) {
    console.error("Error converting Markdown to HTML:", error);
    return text;
  }
}
/**
 * Generate a summary of chat messages using Cloudflare AI
 *
 * @param messages - Array of chat messages
 * @param ai - Cloudflare AI instance
 * @returns Promise<string> - The generated summary
 */
async function generateChatSummary(
  userPrompt: string,
  messages: Array<{
    message_text: string;
    sender_name: string;
    message_date: string;
  }>,
  ai: Ai<AiModels>
): Promise<string> {
  try {
    // Build a conversation history to summarize
    const conversationHistory = messages
      .reverse() // Order from oldest to newest
      .map((msg) => {
        // Format date for display - convert ISO date to more readable format
        const date = new Date(msg.message_date);
        const formattedDate = date.toLocaleString("en-US", {
          month: "short",
          day: "numeric",
          hour: "2-digit",
          minute: "2-digit",
        });
        return `[${formattedDate}] ${msg.sender_name}: ${msg.message_text}`;
      })
      .join("\n");

    // Call Cloudflare AI to generate summary
    const response: AiTextGenerationOutput = await ai.run(
      "@cf/meta/llama-3.3-70b-instruct-fp8-fast",
      {
        messages: [
          {
            role: "system",
            content: `
            You are Khmercoders assistant. Your main task is to provide brief 50 - 100 words, easy-to-read summaries of chat history.
            
            ---
            Format

            When you respond, use these HTML tags for formatting:
            - Use <b>text</b> for bold formatting
            - Use <i>text</i> for italic formatting
            - Use <code>text</code> for inline code
            - Use <pre>text</pre> for code blocks
            - Use <tg-spoiler>spoiler</tg-spoiler> for spoilers
            
            Escape special characters: 
            - replace < with &lt;
            - replace > with &gt;
            - replace & with &amp;
            - replace " with &quot;
            ---

            ---
            Your Restrictions:

            Summaries Only: Your primary purpose is to summarize chat conversations. Make sure summaries are short and concise for quick reading.

            "Who are you?" Exception: If someone asks "Who are you?", you can briefly state that you are the Khmercoders Assistant.

            No Other Topics: Do not answer any other questions or engage in conversations outside of summarizing chats or stating your identity. Politely decline if asked to do anything else.
            ---
            `,
          },
          {
            role: "user",
            content: `Summarize the following ${messages.length} Telegram messages:\n\n${conversationHistory}`,
          },
          { role: "user", content: userPrompt },
        ],
      },
      {
        gateway: {
          id: "khmercoders-bot-summary-gw",
        },
      }
    );

    // Check if the response is a ReadableStream (which we can't directly use)
    if (response instanceof ReadableStream) {
      console.warn(
        "Received ReadableStream response which cannot be processed"
      );
      const fallbackMessage =
        "Sorry, I couldn't generate a summary at this time.";
      return convertMarkdownToHTML(fallbackMessage);
    }

    // Return the response if available with proper HTML formatting
    const rawResponse = response?.response || "No summary generated";
    console.log("Raw AI response:", rawResponse);

    // Convert Markdown to HTML first, then sanitize for Telegram
    const markdownConverted = convertMarkdownToHTML(rawResponse);
    console.log("Markdown converted response:", markdownConverted);

    return markdownConverted;
  } catch (error) {
    console.error(`Error generating summary:`, error);

    // Provide a fallback summary when AI fails
    const fallbackSummary =
      "Sorry, I couldn't generate a summary at this time.";
    return convertMarkdownToHTML(fallbackSummary);
  }
}

/**
 * Process the /summary command
 *
 * @param c - Hono context
 * @param message - Telegram message
 * @param botToken - Telegram bot token
 */
async function processSummaryCommand(
  c: Context<{ Bindings: CloudflareBindings }>,
  message: TelegramMessage,
  botToken: string
): Promise<void> {
  const chatId = message.chat.id.toString();
  const timestamp = new Date().toISOString();
  const threadId = message.message_thread_id?.toString();

  try {
    console.log(
      `[${timestamp}] Processing /summary command for chat ${chatId}${
        threadId ? `, thread ${threadId}` : ""
      }`
    );
    console.log(
      `[${timestamp}] Attempting to send 'typing' action for /summary...`
    );
    await sendTelegramChatAction(botToken, chatId, "typing", threadId);
    console.log(`[${timestamp}] 'typing' action sent for /summary.`);

    // Fetch recent messages, filtering by thread if applicable
    const messages = await fetchRecentMessages(c.env.DB, chatId, 200, threadId);

    if (messages.length === 0) {
      await sendTelegramMessage(
        botToken,
        chatId,
        "No messages found to summarize.",
        threadId,
        message.message_id
      );
      return;
    }

    console.log(
      `[${timestamp}] Fetched ${messages.length} messages for summarization${
        threadId ? ` from thread ${threadId}` : ""
      }`
    );

    // User prompt
    const userPrompt = message.text?.replace("/summary", "").trim() || "";

    // Generate summary
    const summary = await generateChatSummary(userPrompt, messages, c.env.AI);
    const currentDate = new Date().toLocaleString("en-US", {
      year: "numeric",
      month: "short",
      day: "numeric",
      hour: "2-digit",
      minute: "2-digit",
    });

    const summaryText = `<b>📝 Chat Summary</b> (as of ${currentDate})\n\n${summary}`;
    await sendTelegramMessage(
      botToken,
      chatId,
      summaryText,
      threadId,
      message.message_id
    );
    console.log(
      `[${timestamp}] Summary sent to chat ${chatId}${
        threadId ? `, thread ${threadId}` : ""
      }`
    );
  } catch (error) {
    console.error(`[${timestamp}] Error processing summary command:`, error);

    // Send error message
    await sendTelegramMessage(
      botToken,
      chatId,
      "Sorry, an error occurred while generating the summary.",
      threadId,
      message.message_id
    );
  }
}

/**
 * Process the /ping command
 *
 * @param c - Hono context
 * @param message - Telegram message
 * @param botToken - Telegram bot token
 */
async function processPingCommand(
  c: Context<{ Bindings: CloudflareBindings }>,
  message: TelegramMessage,
  botToken: string
): Promise<void> {
  const chatId = message.chat.id.toString();
  const timestamp = new Date().toISOString();
  const threadId = message.message_thread_id?.toString();
  const messageId = message.message_id;

  try {
    console.log(
      `[${timestamp}] Processing /ping command for chat ${chatId}${
        threadId ? `, thread ${threadId}` : ""
      }`
    );
    console.log(
      `[${timestamp}] Attempting to send 'typing' action for /ping...`
    );
    await sendTelegramChatAction(botToken, chatId, "typing", threadId);
    console.log(`[${timestamp}] 'typing' action sent for /ping.`);

    await sendTelegramMessage(
      botToken,
      chatId,
      "pong",
      threadId,
      messageId // Pass the message ID for reply
    );

    console.log(
      `[${timestamp}] Sent pong reply to message ${messageId} in chat ${chatId}${
        threadId ? `, thread ${threadId}` : ""
      }`
    );
  } catch (error) {
    console.error(`[${timestamp}] Error processing ping command:`, error);
    await sendTelegramMessage(
      botToken,
      chatId,
      "Sorry, an error occurred while processing your ping.",
      threadId,
      messageId
    );
  }
}

/**
 * Check if the message is a /summary command
 *
 * @param text - Message text
 * @returns boolean
 */
function isSummaryCommand(text?: string): boolean {
  if (!text) return false;
  return text.startsWith("/summary");
}

/**
 * Check if the message is a /ping command
 *
 * @param text - Message text
 * @returns boolean
 */
function isPingCommand(text?: string): boolean {
  if (!text) return false;
  return text.startsWith("/ping");
}

/**
 * Check if the message is a /help command
 *
 * @param text - Message text
 * @returns boolean
 */
function isHelpCommand(text?: string): boolean {
  if (!text) return false;
  return text.startsWith("/help");
}

/**
 * Process the /help command
 *
 * @param c - Hono context
 * @param message - Telegram message
 * @param botToken - Telegram bot token
 */
async function processHelpCommand(
  c: Context<{ Bindings: CloudflareBindings }>,
  message: TelegramMessage,
  botToken: string
): Promise<void> {
  const chatId = message.chat.id.toString();
  const timestamp = new Date().toISOString();
  const threadId = message.message_thread_id?.toString();
  const messageId = message.message_id;

  try {
    console.log(
      `[${timestamp}] Processing /help command for chat ${chatId}${
        threadId ? `, thread ${threadId}` : ""
      }`
    );
    console.log(
      `[${timestamp}] Attempting to send 'typing' action for /help...`
    );
    await sendTelegramChatAction(botToken, chatId, "typing", threadId);
    console.log(`[${timestamp}] 'typing' action sent for /help.`);

    const helpMessage = `
    <b>🤖 Available Commands:</b>

o /help - Displays this help message.
o /summary - Summarizes recent chat messages.
o /ping - Checks if the bot is online.
    `;

    await sendTelegramMessage(
      botToken,
      chatId,
      helpMessage,
      threadId,
      messageId
    );

    console.log(
      `[${timestamp}] Sent help message to chat ${chatId}${
        threadId ? `, thread ${threadId}` : ""
      }`
    );
  } catch (error) {
    console.error(`[${timestamp}] Error processing help command:`, error);
    await sendTelegramMessage(
      botToken,
      chatId,
      "Sorry, an error occurred while processing your help request.",
      threadId,
      messageId
    );
  }
}

/**
 * Handle incoming telegram webhook requests
 * @param c - Hono context
 * @returns HTTP response
 */
export async function handleTelegramWebhook(
  c: Context<{ Bindings: CloudflareBindings }>
): Promise<Response> {
  try {
    const timestamp = new Date().toISOString();
    console.log(`[${timestamp}] Received Telegram webhook request`);

    // Parse the incoming webhook data
    const update: TelegramUpdate = await c.req.json();

    console.log("Request body:", JSON.stringify(update, null, 2));

    // Early return if no new message found (we only want to count new messages)
    if (!update.message) {
      console.log(
        `[${timestamp}] No new message found in the update or it's an edited message`
      );
      return c.json({ success: true, message: "Ignoring non-new messages" });
    }

    // Only use regular new messages
    const message = update.message;

    // Don't count service messages (join/leave, group title changes, etc.)
    if (
      message.new_chat_member ||
      message.new_chat_members ||
      message.left_chat_member ||
      message.new_chat_title ||
      message.new_chat_photo ||
      message.delete_chat_photo ||
      message.group_chat_created ||
      message.supergroup_chat_created ||
      message.channel_chat_created ||
      message.message_auto_delete_timer_changed ||
      message.pinned_message
    ) {
      console.log(`[${timestamp}] Ignoring service message (join/leave/etc)`);
      return c.json({ success: true, message: "Ignoring service message" });
    }

    // Use wrangler environment variables (.dev.vars)
    const botToken = c.env.TELEGRAM_BOT_TOKEN;

    if (message.text && isSummaryCommand(message.text)) {
      if (botToken) {
        c.executionCtx.waitUntil(processSummaryCommand(c, message, botToken));
      } else {
        console.error(
          `[${timestamp}] Bot token not found in environment variables`
        );
      }
    } else if (message.text && isPingCommand(message.text)) {
      if (botToken) {
        c.executionCtx.waitUntil(processPingCommand(c, message, botToken));
      } else {
        console.error(
          `[${timestamp}] Bot token not found in environment variables`
        );
      }
    } else if (message.text && isHelpCommand(message.text)) {
      if (botToken) {
        c.executionCtx.waitUntil(processHelpCommand(c, message, botToken));
      } else {
        console.error(
          `[${timestamp}] Bot token not found in environment variables`
        );
      }
    }

    // We can only count messages that have a sender
    if (!message || !message.from) {
      console.log(`[${timestamp}] No sender information in the message`);
      return c.json({ success: false, error: "No sender information" });
    }

    // Don't count messages from bots
    if (message.from.is_bot) {
      console.log(
        `[${timestamp}] Ignored message from bot: ${
          message.from.username || message.from.first_name
        }`
      );
      return c.json({ success: true, message: "Ignored bot message" });
    }

    // Handle channel posts or supergroup messages
    if (message) {
      await recordTelegramChannelMessage(c.env.DB, message);
    }

    // Format display name (prioritize first+last name over username)
    const displayName = message.from.first_name
      ? `${message.from.first_name}${
          message.from.last_name ? " " + message.from.last_name : ""
        }`
      : message.from.username || "Unknown User";

    const text = message.text || "";

    console.log(
      `[${timestamp}] Processing message from user: ${displayName} (${message.from.id})`
    );

    // Track the message in our database
    await trackMessage(
      c.env.DB,
      "telegram",
      message.from.id.toString(),
      displayName,
      text.length
    );

    console.log(
      `[${timestamp}] Successfully tracked message from user: ${displayName}`
    );
    return c.json({ success: true });
  } catch (error) {
    const timestamp = new Date().toISOString();
    console.error(`[${timestamp}] Error processing webhook:`, error);
    return c.json({ success: false, error: "Internal server error" }, 500);
  }
}
=======
import { Context } from 'hono';
import { TelegramUpdate } from '../types/telegram';
import { isTelegramThreadIdInBlacklist, countUserMessage } from '../utils/db-helpers';
import { recordTelegramChannelMessage } from '../utils/telegram-helpers';
import { commands } from '../commands';

/**
 * Handle incoming telegram webhook requests
 * @param c - Hono context
 * @returns HTTP response
 */
export async function handleTelegramWebhook(
  c: Context<{ Bindings: CloudflareBindings }>
): Promise<Response> {
  try {
    const timestamp = new Date().toISOString();
    console.log(`[${timestamp}] Received Telegram webhook request`);

    // Parse the incoming webhook data
    const update: TelegramUpdate = await c.req.json();

    console.log('Request body:', JSON.stringify(update, null, 2));

    // Early return if no new message found (we only want to count new messages)
    if (!update.message) {
      console.log(`[${timestamp}] No new message found in the update or it's an edited message`);
      return c.json({ success: true, message: 'Ignoring non-new messages' });
    }

    // Only use regular new messages
    const message = update.message;

    // Only count/process messages from supergroups (avoid DMs)
    if (message.chat.type !== 'supergroup') {
      console.log(`[${timestamp}] Ignoring message from non-supergroup chat: ${message.chat.type}`);
      return c.json({
        success: true,
        message: 'Ignoring non-supergroup message',
      });
    }

    // Don't count service messages (join/leave, group title changes, etc.)
    if (
      message.new_chat_member ||
      message.new_chat_members ||
      message.left_chat_member ||
      message.new_chat_title ||
      message.new_chat_photo ||
      message.delete_chat_photo ||
      message.group_chat_created ||
      message.supergroup_chat_created ||
      message.channel_chat_created ||
      message.message_auto_delete_timer_changed ||
      message.pinned_message
    ) {
      console.log(`[${timestamp}] Ignoring service message (join/leave/etc)`);
      return c.json({ success: true, message: 'Ignoring service message' });
    }

    // Use wrangler environment variables (.dev.vars)
    const botToken = c.env.TELEGRAM_BOT_TOKEN;

    if (botToken && message.text) {
      for (const command of commands) {
        if (command.isMatch(message.text)) {
          c.executionCtx.waitUntil(command.process(c, message, botToken));
          break; // Exit loop once a command is matched
        }
      }
    }

    // We can only count messages that have a sender
    if (!message || !message.from) {
      console.log(`[${timestamp}] No sender information in the message`);
      return c.json({ success: false, error: 'No sender information' });
    }

    // Don't count messages from bots
    if (message.from.is_bot) {
      console.log(
        `[${timestamp}] Ignored message from bot: ${
          message.from.username || message.from.first_name
        }`
      );
      return c.json({ success: true, message: 'Ignored bot message' });
    }

    // Format display name (prioritize first+last name over username)
    const displayName = message.from.first_name
      ? `${message.from.first_name}${message.from.last_name ? ' ' + message.from.last_name : ''}`
      : message.from.username || 'Unknown User';

    const text = message.text || '';

    console.log(`[${timestamp}] Processing message from user: ${displayName} (${message.from.id})`);

    // Track the message in our database
    await countUserMessage(
      c.env.DB,
      'telegram',
      message.from.id.toString(),
      displayName,
      text.length
    );

    console.log(`[${timestamp}] Successfully counted message from user: ${displayName}`);

    // Check if the message is in a blacklisted topic
    if (message.message_thread_id) {
      const isBlacklisted = await isTelegramThreadIdInBlacklist(
        c.env.DB,
        message.message_thread_id.toString()
      );
      if (isBlacklisted) {
        console.log(
          `[${timestamp}] Ignoring message in blacklisted topic: ${message.message_thread_id}`
        );
        return c.json({
          success: true,
          message: 'Ignoring message in blacklisted topic',
        });
      }
    }

    // if isBlacklisted = false, record messages into DB
    if (message) {
      await recordTelegramChannelMessage(c.env.DB, message);
    }

    return c.json({ success: true });
  } catch (error) {
    const timestamp = new Date().toISOString();
    console.error(`[${timestamp}] Error processing webhook:`, error);
    return c.json({ success: false, error: 'Internal server error' }, 500);
  }
}
>>>>>>> b1e41022
<|MERGE_RESOLUTION|>--- conflicted
+++ resolved
@@ -1,659 +1,136 @@
-<<<<<<< HEAD
-import { Context } from "hono";
-import { TelegramMessage, TelegramUpdate } from "../types/telegram";
-import { trackMessage } from "../utils/db-helpers";
-import {
-  fetchRecentMessages,
-  recordTelegramChannelMessage,
-  sendTelegramMessage,
-  sendTelegramChatAction,
-} from "../utils/telegram-helpers";
-/**
- * Convert common Markdown formatting to HTML for Telegram
- * The reason : sometime AI will send markdown formatting and we need to convert it to HTML to allow it to be displayed correctly.
- *
- * @param text - Text with potential Markdown formatting
- * @returns Text with HTML formatting
- */
-function convertMarkdownToHTML(text: string): string {
-  try {
-    // Convert **bold** and __bold__ to <b>bold</b>
-    text = text.replace(/\*\*(.*?)\*\*/g, "<b>$1</b>");
-    text = text.replace(/__(.*?)__/g, "<b>$1</b>");
-
-    // Convert *italic* and _italic_ to <i>italic</i>
-    text = text.replace(/\*(.*?)\*/g, "<i>$1</i>");
-    text = text.replace(/_(.*?)_/g, "<i>$1</i>");
-
-    // Convert `code` to <code>code</code>
-    text = text.replace(/`(.*?)`/g, "<code>$1</code>");
-
-    // Convert ```code blocks``` to <pre>code</pre>
-    text = text.replace(/```([\s\S]*?)```/g, "<pre>$1</pre>");
-
-    // Convert ~~strikethrough~~ to <s>strikethrough</s>
-    text = text.replace(/~~(.*?)~~/g, "<s>$1</s>");
-
-    return text;
-  } catch (error) {
-    console.error("Error converting Markdown to HTML:", error);
-    return text;
-  }
-}
-/**
- * Generate a summary of chat messages using Cloudflare AI
- *
- * @param messages - Array of chat messages
- * @param ai - Cloudflare AI instance
- * @returns Promise<string> - The generated summary
- */
-async function generateChatSummary(
-  userPrompt: string,
-  messages: Array<{
-    message_text: string;
-    sender_name: string;
-    message_date: string;
-  }>,
-  ai: Ai<AiModels>
-): Promise<string> {
-  try {
-    // Build a conversation history to summarize
-    const conversationHistory = messages
-      .reverse() // Order from oldest to newest
-      .map((msg) => {
-        // Format date for display - convert ISO date to more readable format
-        const date = new Date(msg.message_date);
-        const formattedDate = date.toLocaleString("en-US", {
-          month: "short",
-          day: "numeric",
-          hour: "2-digit",
-          minute: "2-digit",
-        });
-        return `[${formattedDate}] ${msg.sender_name}: ${msg.message_text}`;
-      })
-      .join("\n");
-
-    // Call Cloudflare AI to generate summary
-    const response: AiTextGenerationOutput = await ai.run(
-      "@cf/meta/llama-3.3-70b-instruct-fp8-fast",
-      {
-        messages: [
-          {
-            role: "system",
-            content: `
-            You are Khmercoders assistant. Your main task is to provide brief 50 - 100 words, easy-to-read summaries of chat history.
-            
-            ---
-            Format
-
-            When you respond, use these HTML tags for formatting:
-            - Use <b>text</b> for bold formatting
-            - Use <i>text</i> for italic formatting
-            - Use <code>text</code> for inline code
-            - Use <pre>text</pre> for code blocks
-            - Use <tg-spoiler>spoiler</tg-spoiler> for spoilers
-            
-            Escape special characters: 
-            - replace < with &lt;
-            - replace > with &gt;
-            - replace & with &amp;
-            - replace " with &quot;
-            ---
-
-            ---
-            Your Restrictions:
-
-            Summaries Only: Your primary purpose is to summarize chat conversations. Make sure summaries are short and concise for quick reading.
-
-            "Who are you?" Exception: If someone asks "Who are you?", you can briefly state that you are the Khmercoders Assistant.
-
-            No Other Topics: Do not answer any other questions or engage in conversations outside of summarizing chats or stating your identity. Politely decline if asked to do anything else.
-            ---
-            `,
-          },
-          {
-            role: "user",
-            content: `Summarize the following ${messages.length} Telegram messages:\n\n${conversationHistory}`,
-          },
-          { role: "user", content: userPrompt },
-        ],
-      },
-      {
-        gateway: {
-          id: "khmercoders-bot-summary-gw",
-        },
-      }
-    );
-
-    // Check if the response is a ReadableStream (which we can't directly use)
-    if (response instanceof ReadableStream) {
-      console.warn(
-        "Received ReadableStream response which cannot be processed"
-      );
-      const fallbackMessage =
-        "Sorry, I couldn't generate a summary at this time.";
-      return convertMarkdownToHTML(fallbackMessage);
-    }
-
-    // Return the response if available with proper HTML formatting
-    const rawResponse = response?.response || "No summary generated";
-    console.log("Raw AI response:", rawResponse);
-
-    // Convert Markdown to HTML first, then sanitize for Telegram
-    const markdownConverted = convertMarkdownToHTML(rawResponse);
-    console.log("Markdown converted response:", markdownConverted);
-
-    return markdownConverted;
-  } catch (error) {
-    console.error(`Error generating summary:`, error);
-
-    // Provide a fallback summary when AI fails
-    const fallbackSummary =
-      "Sorry, I couldn't generate a summary at this time.";
-    return convertMarkdownToHTML(fallbackSummary);
-  }
-}
-
-/**
- * Process the /summary command
- *
- * @param c - Hono context
- * @param message - Telegram message
- * @param botToken - Telegram bot token
- */
-async function processSummaryCommand(
-  c: Context<{ Bindings: CloudflareBindings }>,
-  message: TelegramMessage,
-  botToken: string
-): Promise<void> {
-  const chatId = message.chat.id.toString();
-  const timestamp = new Date().toISOString();
-  const threadId = message.message_thread_id?.toString();
-
-  try {
-    console.log(
-      `[${timestamp}] Processing /summary command for chat ${chatId}${
-        threadId ? `, thread ${threadId}` : ""
-      }`
-    );
-    console.log(
-      `[${timestamp}] Attempting to send 'typing' action for /summary...`
-    );
-    await sendTelegramChatAction(botToken, chatId, "typing", threadId);
-    console.log(`[${timestamp}] 'typing' action sent for /summary.`);
-
-    // Fetch recent messages, filtering by thread if applicable
-    const messages = await fetchRecentMessages(c.env.DB, chatId, 200, threadId);
-
-    if (messages.length === 0) {
-      await sendTelegramMessage(
-        botToken,
-        chatId,
-        "No messages found to summarize.",
-        threadId,
-        message.message_id
-      );
-      return;
-    }
-
-    console.log(
-      `[${timestamp}] Fetched ${messages.length} messages for summarization${
-        threadId ? ` from thread ${threadId}` : ""
-      }`
-    );
-
-    // User prompt
-    const userPrompt = message.text?.replace("/summary", "").trim() || "";
-
-    // Generate summary
-    const summary = await generateChatSummary(userPrompt, messages, c.env.AI);
-    const currentDate = new Date().toLocaleString("en-US", {
-      year: "numeric",
-      month: "short",
-      day: "numeric",
-      hour: "2-digit",
-      minute: "2-digit",
-    });
-
-    const summaryText = `<b>📝 Chat Summary</b> (as of ${currentDate})\n\n${summary}`;
-    await sendTelegramMessage(
-      botToken,
-      chatId,
-      summaryText,
-      threadId,
-      message.message_id
-    );
-    console.log(
-      `[${timestamp}] Summary sent to chat ${chatId}${
-        threadId ? `, thread ${threadId}` : ""
-      }`
-    );
-  } catch (error) {
-    console.error(`[${timestamp}] Error processing summary command:`, error);
-
-    // Send error message
-    await sendTelegramMessage(
-      botToken,
-      chatId,
-      "Sorry, an error occurred while generating the summary.",
-      threadId,
-      message.message_id
-    );
-  }
-}
-
-/**
- * Process the /ping command
- *
- * @param c - Hono context
- * @param message - Telegram message
- * @param botToken - Telegram bot token
- */
-async function processPingCommand(
-  c: Context<{ Bindings: CloudflareBindings }>,
-  message: TelegramMessage,
-  botToken: string
-): Promise<void> {
-  const chatId = message.chat.id.toString();
-  const timestamp = new Date().toISOString();
-  const threadId = message.message_thread_id?.toString();
-  const messageId = message.message_id;
-
-  try {
-    console.log(
-      `[${timestamp}] Processing /ping command for chat ${chatId}${
-        threadId ? `, thread ${threadId}` : ""
-      }`
-    );
-    console.log(
-      `[${timestamp}] Attempting to send 'typing' action for /ping...`
-    );
-    await sendTelegramChatAction(botToken, chatId, "typing", threadId);
-    console.log(`[${timestamp}] 'typing' action sent for /ping.`);
-
-    await sendTelegramMessage(
-      botToken,
-      chatId,
-      "pong",
-      threadId,
-      messageId // Pass the message ID for reply
-    );
-
-    console.log(
-      `[${timestamp}] Sent pong reply to message ${messageId} in chat ${chatId}${
-        threadId ? `, thread ${threadId}` : ""
-      }`
-    );
-  } catch (error) {
-    console.error(`[${timestamp}] Error processing ping command:`, error);
-    await sendTelegramMessage(
-      botToken,
-      chatId,
-      "Sorry, an error occurred while processing your ping.",
-      threadId,
-      messageId
-    );
-  }
-}
-
-/**
- * Check if the message is a /summary command
- *
- * @param text - Message text
- * @returns boolean
- */
-function isSummaryCommand(text?: string): boolean {
-  if (!text) return false;
-  return text.startsWith("/summary");
-}
-
-/**
- * Check if the message is a /ping command
- *
- * @param text - Message text
- * @returns boolean
- */
-function isPingCommand(text?: string): boolean {
-  if (!text) return false;
-  return text.startsWith("/ping");
-}
-
-/**
- * Check if the message is a /help command
- *
- * @param text - Message text
- * @returns boolean
- */
-function isHelpCommand(text?: string): boolean {
-  if (!text) return false;
-  return text.startsWith("/help");
-}
-
-/**
- * Process the /help command
- *
- * @param c - Hono context
- * @param message - Telegram message
- * @param botToken - Telegram bot token
- */
-async function processHelpCommand(
-  c: Context<{ Bindings: CloudflareBindings }>,
-  message: TelegramMessage,
-  botToken: string
-): Promise<void> {
-  const chatId = message.chat.id.toString();
-  const timestamp = new Date().toISOString();
-  const threadId = message.message_thread_id?.toString();
-  const messageId = message.message_id;
-
-  try {
-    console.log(
-      `[${timestamp}] Processing /help command for chat ${chatId}${
-        threadId ? `, thread ${threadId}` : ""
-      }`
-    );
-    console.log(
-      `[${timestamp}] Attempting to send 'typing' action for /help...`
-    );
-    await sendTelegramChatAction(botToken, chatId, "typing", threadId);
-    console.log(`[${timestamp}] 'typing' action sent for /help.`);
-
-    const helpMessage = `
-    <b>🤖 Available Commands:</b>
-
-o /help - Displays this help message.
-o /summary - Summarizes recent chat messages.
-o /ping - Checks if the bot is online.
-    `;
-
-    await sendTelegramMessage(
-      botToken,
-      chatId,
-      helpMessage,
-      threadId,
-      messageId
-    );
-
-    console.log(
-      `[${timestamp}] Sent help message to chat ${chatId}${
-        threadId ? `, thread ${threadId}` : ""
-      }`
-    );
-  } catch (error) {
-    console.error(`[${timestamp}] Error processing help command:`, error);
-    await sendTelegramMessage(
-      botToken,
-      chatId,
-      "Sorry, an error occurred while processing your help request.",
-      threadId,
-      messageId
-    );
-  }
-}
-
-/**
- * Handle incoming telegram webhook requests
- * @param c - Hono context
- * @returns HTTP response
- */
-export async function handleTelegramWebhook(
-  c: Context<{ Bindings: CloudflareBindings }>
-): Promise<Response> {
-  try {
-    const timestamp = new Date().toISOString();
-    console.log(`[${timestamp}] Received Telegram webhook request`);
-
-    // Parse the incoming webhook data
-    const update: TelegramUpdate = await c.req.json();
-
-    console.log("Request body:", JSON.stringify(update, null, 2));
-
-    // Early return if no new message found (we only want to count new messages)
-    if (!update.message) {
-      console.log(
-        `[${timestamp}] No new message found in the update or it's an edited message`
-      );
-      return c.json({ success: true, message: "Ignoring non-new messages" });
-    }
-
-    // Only use regular new messages
-    const message = update.message;
-
-    // Don't count service messages (join/leave, group title changes, etc.)
-    if (
-      message.new_chat_member ||
-      message.new_chat_members ||
-      message.left_chat_member ||
-      message.new_chat_title ||
-      message.new_chat_photo ||
-      message.delete_chat_photo ||
-      message.group_chat_created ||
-      message.supergroup_chat_created ||
-      message.channel_chat_created ||
-      message.message_auto_delete_timer_changed ||
-      message.pinned_message
-    ) {
-      console.log(`[${timestamp}] Ignoring service message (join/leave/etc)`);
-      return c.json({ success: true, message: "Ignoring service message" });
-    }
-
-    // Use wrangler environment variables (.dev.vars)
-    const botToken = c.env.TELEGRAM_BOT_TOKEN;
-
-    if (message.text && isSummaryCommand(message.text)) {
-      if (botToken) {
-        c.executionCtx.waitUntil(processSummaryCommand(c, message, botToken));
-      } else {
-        console.error(
-          `[${timestamp}] Bot token not found in environment variables`
-        );
-      }
-    } else if (message.text && isPingCommand(message.text)) {
-      if (botToken) {
-        c.executionCtx.waitUntil(processPingCommand(c, message, botToken));
-      } else {
-        console.error(
-          `[${timestamp}] Bot token not found in environment variables`
-        );
-      }
-    } else if (message.text && isHelpCommand(message.text)) {
-      if (botToken) {
-        c.executionCtx.waitUntil(processHelpCommand(c, message, botToken));
-      } else {
-        console.error(
-          `[${timestamp}] Bot token not found in environment variables`
-        );
-      }
-    }
-
-    // We can only count messages that have a sender
-    if (!message || !message.from) {
-      console.log(`[${timestamp}] No sender information in the message`);
-      return c.json({ success: false, error: "No sender information" });
-    }
-
-    // Don't count messages from bots
-    if (message.from.is_bot) {
-      console.log(
-        `[${timestamp}] Ignored message from bot: ${
-          message.from.username || message.from.first_name
-        }`
-      );
-      return c.json({ success: true, message: "Ignored bot message" });
-    }
-
-    // Handle channel posts or supergroup messages
-    if (message) {
-      await recordTelegramChannelMessage(c.env.DB, message);
-    }
-
-    // Format display name (prioritize first+last name over username)
-    const displayName = message.from.first_name
-      ? `${message.from.first_name}${
-          message.from.last_name ? " " + message.from.last_name : ""
-        }`
-      : message.from.username || "Unknown User";
-
-    const text = message.text || "";
-
-    console.log(
-      `[${timestamp}] Processing message from user: ${displayName} (${message.from.id})`
-    );
-
-    // Track the message in our database
-    await trackMessage(
-      c.env.DB,
-      "telegram",
-      message.from.id.toString(),
-      displayName,
-      text.length
-    );
-
-    console.log(
-      `[${timestamp}] Successfully tracked message from user: ${displayName}`
-    );
-    return c.json({ success: true });
-  } catch (error) {
-    const timestamp = new Date().toISOString();
-    console.error(`[${timestamp}] Error processing webhook:`, error);
-    return c.json({ success: false, error: "Internal server error" }, 500);
-  }
-}
-=======
-import { Context } from 'hono';
-import { TelegramUpdate } from '../types/telegram';
-import { isTelegramThreadIdInBlacklist, countUserMessage } from '../utils/db-helpers';
-import { recordTelegramChannelMessage } from '../utils/telegram-helpers';
-import { commands } from '../commands';
-
-/**
- * Handle incoming telegram webhook requests
- * @param c - Hono context
- * @returns HTTP response
- */
-export async function handleTelegramWebhook(
-  c: Context<{ Bindings: CloudflareBindings }>
-): Promise<Response> {
-  try {
-    const timestamp = new Date().toISOString();
-    console.log(`[${timestamp}] Received Telegram webhook request`);
-
-    // Parse the incoming webhook data
-    const update: TelegramUpdate = await c.req.json();
-
-    console.log('Request body:', JSON.stringify(update, null, 2));
-
-    // Early return if no new message found (we only want to count new messages)
-    if (!update.message) {
-      console.log(`[${timestamp}] No new message found in the update or it's an edited message`);
-      return c.json({ success: true, message: 'Ignoring non-new messages' });
-    }
-
-    // Only use regular new messages
-    const message = update.message;
-
-    // Only count/process messages from supergroups (avoid DMs)
-    if (message.chat.type !== 'supergroup') {
-      console.log(`[${timestamp}] Ignoring message from non-supergroup chat: ${message.chat.type}`);
-      return c.json({
-        success: true,
-        message: 'Ignoring non-supergroup message',
-      });
-    }
-
-    // Don't count service messages (join/leave, group title changes, etc.)
-    if (
-      message.new_chat_member ||
-      message.new_chat_members ||
-      message.left_chat_member ||
-      message.new_chat_title ||
-      message.new_chat_photo ||
-      message.delete_chat_photo ||
-      message.group_chat_created ||
-      message.supergroup_chat_created ||
-      message.channel_chat_created ||
-      message.message_auto_delete_timer_changed ||
-      message.pinned_message
-    ) {
-      console.log(`[${timestamp}] Ignoring service message (join/leave/etc)`);
-      return c.json({ success: true, message: 'Ignoring service message' });
-    }
-
-    // Use wrangler environment variables (.dev.vars)
-    const botToken = c.env.TELEGRAM_BOT_TOKEN;
-
-    if (botToken && message.text) {
-      for (const command of commands) {
-        if (command.isMatch(message.text)) {
-          c.executionCtx.waitUntil(command.process(c, message, botToken));
-          break; // Exit loop once a command is matched
-        }
-      }
-    }
-
-    // We can only count messages that have a sender
-    if (!message || !message.from) {
-      console.log(`[${timestamp}] No sender information in the message`);
-      return c.json({ success: false, error: 'No sender information' });
-    }
-
-    // Don't count messages from bots
-    if (message.from.is_bot) {
-      console.log(
-        `[${timestamp}] Ignored message from bot: ${
-          message.from.username || message.from.first_name
-        }`
-      );
-      return c.json({ success: true, message: 'Ignored bot message' });
-    }
-
-    // Format display name (prioritize first+last name over username)
-    const displayName = message.from.first_name
-      ? `${message.from.first_name}${message.from.last_name ? ' ' + message.from.last_name : ''}`
-      : message.from.username || 'Unknown User';
-
-    const text = message.text || '';
-
-    console.log(`[${timestamp}] Processing message from user: ${displayName} (${message.from.id})`);
-
-    // Track the message in our database
-    await countUserMessage(
-      c.env.DB,
-      'telegram',
-      message.from.id.toString(),
-      displayName,
-      text.length
-    );
-
-    console.log(`[${timestamp}] Successfully counted message from user: ${displayName}`);
-
-    // Check if the message is in a blacklisted topic
-    if (message.message_thread_id) {
-      const isBlacklisted = await isTelegramThreadIdInBlacklist(
-        c.env.DB,
-        message.message_thread_id.toString()
-      );
-      if (isBlacklisted) {
-        console.log(
-          `[${timestamp}] Ignoring message in blacklisted topic: ${message.message_thread_id}`
-        );
-        return c.json({
-          success: true,
-          message: 'Ignoring message in blacklisted topic',
-        });
-      }
-    }
-
-    // if isBlacklisted = false, record messages into DB
-    if (message) {
-      await recordTelegramChannelMessage(c.env.DB, message);
-    }
-
-    return c.json({ success: true });
-  } catch (error) {
-    const timestamp = new Date().toISOString();
-    console.error(`[${timestamp}] Error processing webhook:`, error);
-    return c.json({ success: false, error: 'Internal server error' }, 500);
-  }
-}
->>>>>>> b1e41022
+import { Context } from 'hono';
+import { TelegramUpdate } from '../types/telegram';
+import { isTelegramThreadIdInBlacklist, countUserMessage } from '../utils/db-helpers';
+import { recordTelegramChannelMessage } from '../utils/telegram-helpers';
+import { commands } from '../commands';
+
+/**
+ * Handle incoming telegram webhook requests
+ * @param c - Hono context
+ * @returns HTTP response
+ */
+export async function handleTelegramWebhook(
+  c: Context<{ Bindings: CloudflareBindings }>
+): Promise<Response> {
+  try {
+    const timestamp = new Date().toISOString();
+    console.log(`[${timestamp}] Received Telegram webhook request`);
+
+    // Parse the incoming webhook data
+    const update: TelegramUpdate = await c.req.json();
+
+    console.log('Request body:', JSON.stringify(update, null, 2));
+
+    // Early return if no new message found (we only want to count new messages)
+    if (!update.message) {
+      console.log(`[${timestamp}] No new message found in the update or it's an edited message`);
+      return c.json({ success: true, message: 'Ignoring non-new messages' });
+    }
+
+    // Only use regular new messages
+    const message = update.message;
+
+    // Only count/process messages from supergroups (avoid DMs)
+    if (message.chat.type !== 'supergroup') {
+      console.log(`[${timestamp}] Ignoring message from non-supergroup chat: ${message.chat.type}`);
+      return c.json({
+        success: true,
+        message: 'Ignoring non-supergroup message',
+      });
+    }
+
+    // Don't count service messages (join/leave, group title changes, etc.)
+    if (
+      message.new_chat_member ||
+      message.new_chat_members ||
+      message.left_chat_member ||
+      message.new_chat_title ||
+      message.new_chat_photo ||
+      message.delete_chat_photo ||
+      message.group_chat_created ||
+      message.supergroup_chat_created ||
+      message.channel_chat_created ||
+      message.message_auto_delete_timer_changed ||
+      message.pinned_message
+    ) {
+      console.log(`[${timestamp}] Ignoring service message (join/leave/etc)`);
+      return c.json({ success: true, message: 'Ignoring service message' });
+    }
+
+    // Use wrangler environment variables (.dev.vars)
+    const botToken = c.env.TELEGRAM_BOT_TOKEN;
+
+    if (botToken && message.text) {
+      for (const command of commands) {
+        if (command.isMatch(message.text)) {
+          c.executionCtx.waitUntil(command.process(c, message, botToken));
+          break; // Exit loop once a command is matched
+        }
+      }
+    }
+
+    // We can only count messages that have a sender
+    if (!message || !message.from) {
+      console.log(`[${timestamp}] No sender information in the message`);
+      return c.json({ success: false, error: 'No sender information' });
+    }
+
+    // Don't count messages from bots
+    if (message.from.is_bot) {
+      console.log(
+        `[${timestamp}] Ignored message from bot: ${
+          message.from.username || message.from.first_name
+        }`
+      );
+      return c.json({ success: true, message: 'Ignored bot message' });
+    }
+
+    // Format display name (prioritize first+last name over username)
+    const displayName = message.from.first_name
+      ? `${message.from.first_name}${message.from.last_name ? ' ' + message.from.last_name : ''}`
+      : message.from.username || 'Unknown User';
+
+    const text = message.text || '';
+
+    console.log(`[${timestamp}] Processing message from user: ${displayName} (${message.from.id})`);
+
+    // Track the message in our database
+    await countUserMessage(
+      c.env.DB,
+      'telegram',
+      message.from.id.toString(),
+      displayName,
+      text.length
+    );
+
+    console.log(`[${timestamp}] Successfully counted message from user: ${displayName}`);
+
+    // Check if the message is in a blacklisted topic
+    if (message.message_thread_id) {
+      const isBlacklisted = await isTelegramThreadIdInBlacklist(
+        c.env.DB,
+        message.message_thread_id.toString()
+      );
+      if (isBlacklisted) {
+        console.log(
+          `[${timestamp}] Ignoring message in blacklisted topic: ${message.message_thread_id}`
+        );
+        return c.json({
+          success: true,
+          message: 'Ignoring message in blacklisted topic',
+        });
+      }
+    }
+
+    // if isBlacklisted = false, record messages into DB
+    if (message) {
+      await recordTelegramChannelMessage(c.env.DB, message);
+    }
+
+    return c.json({ success: true });
+  } catch (error) {
+    const timestamp = new Date().toISOString();
+    console.error(`[${timestamp}] Error processing webhook:`, error);
+    return c.json({ success: false, error: 'Internal server error' }, 500);
+  }
+}